include_directories ( $ENV{GENIE_INC}/GENIE )

# nusystematics
##cet_find_library( SYSTTOOLS NAMES systematicstools_interface systematicstools_interpreters systematicstools_utility PATHS ENV SYSTEMATICSTOOLS_LIB NO_DEFAULT_PATH )

cet_build_plugin(CAFMaker   art::module
                        duneanaobj_StandardRecord
                        nugen::NuReweight
                        nugen::NuReweight_art
			nusimdata::SimulationBase
                        ART_FRAMEWORK_CORE
                        ART_FRAMEWORK_PRINCIPAL
                        ART_FRAMEWORK_SERVICES_REGISTRY
                        ART_ROOT_IO_TFILE_SUPPORT
                        ROOT::Core
                        ART_ROOT_IO_TFILESERVICE_SERVICE
                        art::Persistency_Common canvas
                        art::Persistency_Provenance canvas
                        art::Utilities canvas
                        messagefacility::MF_MessageLogger
                        cetlib::cetlib cetlib_except
                        ROOT_BASIC_LIB_LIST
<<<<<<< HEAD
			GFWALG
			GFWPARDAT
			GPHDISXS
			GPHDISXS
			GPHCHMXS
			GPHCOHEG
			GPHCOHXS
			GPHDFRCEG
			GPHDISEG
			GPHXSIG
			GPHDCY
			GPHQELXS
			GPHQELXS
			GFWGHEP
			GFWEG
			GPHCMN
			GFWEG
			GPHRESXS
			GPHHADTRANSP
			GPHHADNZ
			GFWINT
			GPHQELXS
			GPHMNUCEG
			GPHMNUCXS
			GPHAMNGEG
			GPHAMNGXS
			GPHNUELEG
			GPHNUELXS
			GFWNTP
			GPHNUCLST
			GFWNUM
			GFWPARDAT
			GPHPDF
			GPHQELEG
			GPHRESEG
			GPHRESXS
			GFWREG
			GPHRESXS
			GFWUTL
			GTLGEO
			GTLFLX
			GPHMEL
			GPHNDCY
			GFWMSG
=======
			${GENIE_LIB_LIST}
>>>>>>> 2720a128
                        systematicstools::interface
			systematicstools::interpreters
			systematicstools::utility
                        dunereco::CVN_func
              BASENAME_ONLY
)

install_headers()
install_fhicl()
install_source()
install_scripts()<|MERGE_RESOLUTION|>--- conflicted
+++ resolved
@@ -20,54 +20,7 @@
                         messagefacility::MF_MessageLogger
                         cetlib::cetlib cetlib_except
                         ROOT_BASIC_LIB_LIST
-<<<<<<< HEAD
-			GFWALG
-			GFWPARDAT
-			GPHDISXS
-			GPHDISXS
-			GPHCHMXS
-			GPHCOHEG
-			GPHCOHXS
-			GPHDFRCEG
-			GPHDISEG
-			GPHXSIG
-			GPHDCY
-			GPHQELXS
-			GPHQELXS
-			GFWGHEP
-			GFWEG
-			GPHCMN
-			GFWEG
-			GPHRESXS
-			GPHHADTRANSP
-			GPHHADNZ
-			GFWINT
-			GPHQELXS
-			GPHMNUCEG
-			GPHMNUCXS
-			GPHAMNGEG
-			GPHAMNGXS
-			GPHNUELEG
-			GPHNUELXS
-			GFWNTP
-			GPHNUCLST
-			GFWNUM
-			GFWPARDAT
-			GPHPDF
-			GPHQELEG
-			GPHRESEG
-			GPHRESXS
-			GFWREG
-			GPHRESXS
-			GFWUTL
-			GTLGEO
-			GTLFLX
-			GPHMEL
-			GPHNDCY
-			GFWMSG
-=======
 			${GENIE_LIB_LIST}
->>>>>>> 2720a128
                         systematicstools::interface
 			systematicstools::interpreters
 			systematicstools::utility
