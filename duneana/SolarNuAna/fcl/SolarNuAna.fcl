BEGIN_PROLOG

solar_nu_ana_hd:
{
  module_type:		     "SolarNuAna"
  RawDigitLabel:       "daq"		      # string for the process that made the raw digits
  HitLabel:		         "hitfd" 	      # string for the process that made the reco hits
  GEANT4Label:         "largeant"     # The label for the process which ran GEANT4
  OpFlashLabel:        "opflash"
  OpHitLabel:          "ophit"

  #====================================================================================#
  # Vector with generator labels for the particles included in the event. IMPORTANT: Keep MARLEY label in the first position!!!
  ParticleLabelVector: [
    "marley",
    "Ar39GenInLAr",
    "Kr85GenInLAr",
    "Ar42GenInLAr",
    "K42From42ArGenInLAr",
    "Rn222ChainRn222GenInLAr",
    "Rn222ChainPo218GenInLAr",
    "Rn222ChainPb214GenInLAr",
    "Rn222ChainBi214GenInLAr",
    "Rn222ChainPb210GenInLAr",
    "Rn220ChainPb212GenInLAr",
    "K40GenInCPA",
    "U238ChainGenInCPA",
    "K42From42ArGenInCPA",
    "Rn222ChainPo218GenInCPA",
    "Rn222ChainPb214GenInCPA",
    "Rn222ChainBi214GenInCPA",
    "Rn222ChainPb210GenInCPA",
    "Rn222ChainFromBi210GenInCPA",
    "Rn220ChainFromPb212GenInCPA",
    "Co60GenInAPA",
    "U238ChainGenInAPA",
    "Th232ChainGenInAPA",
    "Rn222ChainGenInPDS",
    "CavernwallGammasAtLAr",
    "foamGammasAtLAr",
    "CavernwallNeutronsAtLAr",
    "CryostatNGammasAtLAr",
    "CavernNGammasAtLAr"]

  Geometry:                "HD"
  DetectorSizeX:           365          
  DetectorSizeY:           610          # Dont't change this value for HD unless you know what you are doing!!!
  
<<<<<<< HEAD
  ClusterAlgoTime:        10         # Time window to look for plane clusters in [tick] units.
  ClusterAlgoAdjChannel:  2          # Number of adjacent channels to look for plane clusters.
=======
  ClusterAlgoTime:         10           # Time window to look for ind. plane clusters in [tick] units.
  ClusterAlgoAdjChannel:   2            # Number of adjacent channels to look for ind. plane clusters.
>>>>>>> 78108d8e
  
  ClusterMatchNHit:        0.75         # DAQ Clusters min. hit requirement.
  ClusterMatchCharge:      0.50         # Charge fraction to match clusters.
  ClusterMatchTime:        20.0         # Time window to look for ind. plane clusters in [tick] units.
  ClusterInd0MatchTime:    0.00         # Goal Time to match clusters in ind. plane 0 in [tick] units. Needs to be calibrated for each geometry!
  ClusterInd1MatchTime:    0.00         # Goal Time to match clusters in ind. plane 1 in [tick] units. Needs to be calibrated for each geometry!
  
  ClusterPreselectionNHit: 2            # Number of hits to match clusters.

  AdjClusterTime:          2000         # Time window to search for adj. clusters in [tick] units.
  AdjClusterRad:           200.         # Radius to search for adj. clusters in [cm] units.
  
  AdjOpFlashTime:          4500         # Time window to look for adjacent flashes in [tick] units should be one full drift length.
  AdjOpFlashRad:           200.         # Radius to search for adj. OpFlashes reconstructed in [cm] units.
  AdjOpFlashMaxPECut:      0.50         # Cut on the maximum PE OpHit contribution to the total OpFlash PE (lower limit).
  AdjOpFlashMinPECut:      20.0         # Cut on the minimum PE OpHit.
}

legacy_solar_nu_ana_hd_v2: @local::solar_nu_ana_hd
legacy_solar_nu_ana_hd_v2.ParticleLabelVector: [
  "marley",
  "apa",
  "neut",
  "po",
  "cpa",
  "ar42",
  "kr85",
  "ar39",
  "rn222"]

legacy_solar_nu_ana_hd_v4: @local::solar_nu_ana_hd
legacy_solar_nu_ana_hd_v4.ParticleLabelVector: [
  "marley",
  "apaGen",
  "cNeutronGen",
  "cpaGen",
  "ar42Gen",
  "kr85Gen",
  "ar39Gen",
  "rn222Gen",
  "po210Gen"]

solar_nu_ana_vd: @local::solar_nu_ana_hd
solar_nu_ana_vd.HitLabel:             "gaushit"
solar_nu_ana_vd.OpFlashLabel:         "opflash10ppm"
solar_nu_ana_vd.OpHitLabel:           "ophit10ppm"
solar_nu_ana_vd.OpDetWaveformLabel:   "opdigi10ppm"
solar_nu_ana_vd.ParticleLabelVector:  [
  "marley",
  "Ar39GenInLAr",
  "Kr85GenInLAr",
  "Ar42GenInLAr",
  "K42From42ArGenInLAr",
  "Rn222ChainRn222GenInLAr",
  "Rn222ChainPo218GenInLAr",
  "Rn222ChainPb214GenInLAr",
  "Rn222ChainBi214GenInLAr",
  "Rn222ChainPb210GenInLAr",
  "Rn220ChainPb212GenInLAr",
  "K40GenInCathode",
  "U238ChainGenInCathode",
  "Th232ChainGenInCathode",
  "K40GenInAnode",
  "U238ChainGenInAnode",
  "Th232ChainGenInAnode",
  "Rn222ChainGenInPDS",
  "K42From42ArGenInUpperMesh1x8x14",
  "Rn222ChainFromPo218GenInUpperMesh1x8x14",
  "Rn222ChainFromPb214GenInUpperMesh1x8x14",
  "Rn222ChainFromBi214GenInUpperMesh1x8x14",
  "Rn222ChainFromPb210GenInUpperMesh1x8x14",
  "Rn222ChainFromBi210GenInUpperMesh1x8x14",
  "Rn220ChainFromPb212GenInUpperMesh1x8x14",
  "CavernwallGammasAtLAr1x8x14",
  "foamGammasAtLAr1x8x14",
  "CavernwallNeutronsAtLAr1x8x14",
  "CryostatNGammasAtLAr1x8x14",
  "CavernNGammasAtLAr1x8x14"]

solar_nu_ana_vd.Geometry:                "VD"
solar_nu_ana_vd.DetectorSizeY:           1500 

solar_nu_ana_vd.ClusterAlgoTime:         15
solar_nu_ana_vd.ClusterAlgoAdjChannel:   2

solar_nu_ana_vd.ClusterInd1MatchTime:    0 
solar_nu_ana_vd.ClusterInd0MatchTime:    0 

solar_nu_ana_vd.ClusterPreselectionNHit: 0

solar_nu_ana_vd.AdjClusterTime:          2000       # Time window to search for adj. clusters in [tick] units.
solar_nu_ana_vd.AdjClusterRad:           200.       # Radius to search for adj. clusters in [cm] units.

solar_nu_ana_vd.AdjOpFlashTime:          8500
solar_nu_ana_vd.AdjOpFlashRad:           200.
solar_nu_ana_vd.AdjOpFlashMaxPECut:      1
solar_nu_ana_vd.AdjOpFlashMinPECut:      0

solar_nu_ana_vd_1x8x6: @local::solar_nu_ana_vd

END_PROLOG<|MERGE_RESOLUTION|>--- conflicted
+++ resolved
@@ -46,13 +46,8 @@
   DetectorSizeX:           365          
   DetectorSizeY:           610          # Dont't change this value for HD unless you know what you are doing!!!
   
-<<<<<<< HEAD
-  ClusterAlgoTime:        10         # Time window to look for plane clusters in [tick] units.
-  ClusterAlgoAdjChannel:  2          # Number of adjacent channels to look for plane clusters.
-=======
-  ClusterAlgoTime:         10           # Time window to look for ind. plane clusters in [tick] units.
-  ClusterAlgoAdjChannel:   2            # Number of adjacent channels to look for ind. plane clusters.
->>>>>>> 78108d8e
+  ClusterAlgoTime:         10           # Time window to look for plane clusters in [tick] units.
+  ClusterAlgoAdjChannel:   2            # Number of adjacent channels to look for plane clusters.
   
   ClusterMatchNHit:        0.75         # DAQ Clusters min. hit requirement.
   ClusterMatchCharge:      0.50         # Charge fraction to match clusters.
