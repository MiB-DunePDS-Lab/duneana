--- conflicted
+++ resolved
@@ -5,13 +5,6 @@
 		        larcore_Geometry
 			larcore_Geometry_Geometry_service
 			lardata_Utilities
-<<<<<<< HEAD
-			lardata_Utilities_DetectorProperties_service
-			lardata_Utilities_LArProperties_service
-=======
-			lardata_DetectorInfoServices_DetectorPropertiesServiceStandard_service
-			lardata_DetectorInfoServices_DetectorClocksServiceStandard_service
->>>>>>> 84c7aac3
 			${SIMULATIONBASE}
                         ${ART_FRAMEWORK_CORE}
 			${ART_FRAMEWORK_PRINCIPAL}
