# This @product_deps@ file defines dependencies for this package. 

# The *parent* line must the first non-commented line and defines this product and version
# The version must be of the form vxx_yy_zz (e.g. v01_02_03)
<<<<<<< HEAD
parent lbnecode v03_08_02
=======
parent lbnecode v04_00_00_rc1
>>>>>>> a653db1f
defaultqual e6

# These optional lines define where headers, libraries, and executables go and should
# be used only if your product does not conform to the defaults.
# Format: directory_type directory_path directory_name
#   where directory_type is one of incdir, libdir, or bindir
#   where directory_path is one of product_dir, fq_dir and - 
# Defaults:
# incdir  product_dir  include
# fcldir  product_dir  fcl
# libdir  fq_dir       lib
# bindir  fq_dir       bin
#
fcldir  product_dir job
gdmldir product_dir gdml
fwdir  product_dir config_data

# table fragment to set FW_SEARCH_PATH needed 
# to find gdml files:
table_fragment_begin
    pathPrepend(FW_SEARCH_PATH, ${LBNECODE_DIR}/scripts)
    pathPrepend(FW_SEARCH_PATH, ${LBNECODE_DIR}/gdml)
    pathPrepend(FHICL_FILE_PATH, .:./job)
table_fragment_end


# With "product  version" table below, we now define depdendencies

# Add the dependent product and version

product          version
<<<<<<< HEAD
larsoft         v03_08_02
=======
larsoft         v04_00_00_rc1
>>>>>>> a653db1f
gcc		v4_9_1
artdaq_core	v1_04_08
lbneutil        v01_04_00

cetbuildtools	v4_05_00	-	only_for_build
end_product_list


# We now define allowed qualifiers and the corresponding qualifiers for the depdencies.
# Make a table by adding columns before "notes". 
# e6  - with gcc 4.9.1 and -std=c++1y
qualifier	larsoft		lbneutil	gcc	artdaq_core	notes
e6:debug	e6:debug	e6:debug	-nq-	nu:e6:s6:debug
e6:opt		e6:opt		e6:opt		-nq-	nu:e6:s6:opt
e6:prof		e6:prof		e6:prof		-nq-	nu:e6:s6:prof
e6:noifdh:debug	e6:noifdh:debug	e6:debug	-nq-	nu:e6:s6:debug	-nq-
e6:noifdh:opt	e6:noifdh:opt	e6:opt		-nq-	nu:e6:s6:opt	-nq-
e6:noifdh:prof	e6:noifdh:prof	e6:prof		-nq-	nu:e6:s6:prof	-nq-
end_qualifier_list

# Preserve tabs and formatting in emacs and vi / vim:

### Local Variables:
### tab-width: 8
### End:
<|MERGE_RESOLUTION|>--- conflicted
+++ resolved
@@ -2,11 +2,7 @@
 
 # The *parent* line must the first non-commented line and defines this product and version
 # The version must be of the form vxx_yy_zz (e.g. v01_02_03)
-<<<<<<< HEAD
 parent lbnecode v03_08_02
-=======
-parent lbnecode v04_00_00_rc1
->>>>>>> a653db1f
 defaultqual e6
 
 # These optional lines define where headers, libraries, and executables go and should
@@ -38,14 +34,10 @@
 # Add the dependent product and version
 
 product          version
-<<<<<<< HEAD
-larsoft         v03_08_02
-=======
-larsoft         v04_00_00_rc1
->>>>>>> a653db1f
+larsoft         v04_00_00
 gcc		v4_9_1
 artdaq_core	v1_04_08
-lbneutil        v01_04_00
+lbneutil        v01_04_01
 
 cetbuildtools	v4_05_00	-	only_for_build
 end_product_list
