# This @product_deps@ file defines dependencies for this package.

# The *parent* line must the first non-commented line and defines this product and version
# The version must be of the form vxx_yy_zz (e.g. v01_02_03).

parent dunetpc v08_30_02

defaultqual e17

# These optional lines define where headers, libraries, and executables go and should
# be used only if your product does not conform to the defaults.
# Format: directory_type directory_path directory_name
#   where directory_type is one of incdir, libdir, or bindir
#   where directory_path is one of product_dir, fq_dir and -
# Defaults:
# incdir  product_dir  include
# fcldir  product_dir  fcl
# libdir  fq_dir       lib
# bindir  fq_dir       bin
#
fcldir  product_dir job
gdmldir product_dir gdml
fwdir  product_dir config_data

# table fragment to set FW_SEARCH_PATH needed
# to find gdml files:
table_fragment_begin
    pathPrepend(FW_SEARCH_PATH, ${DUNETPC_DIR}/scripts)
    pathPrepend(FW_SEARCH_PATH, ${DUNETPC_DIR}/gdml)
    pathPrepend(FW_SEARCH_PATH, ${DUNE_PARDATA_DIR}/FieldResponse)
    # Add StashCache to the FW_SEARCH_PATH
    pathPrepend(FW_SEARCH_PATH, /cvmfs/dune.osgstorage.org/pnfs/fnal.gov/usr/dune/persistent/stash/)
    pathPrepend(FHICL_FILE_PATH, .:./job)
    # WireCellData
    envSet(WIRECELL_PATH, ${DUNE_PARDATA_DIR}/WireCellData)
    pathPrepend(WIRECELL_PATH, ${UPS_PROD_DIR}/wire-cell-cfg)
#    envSet(DBIWSPWDFILE, /dune/experts/path/to/proddbpwd/for/writes)
#    envSet(DBIWSURL, http://dbdata0vm.fnal.gov:8116/LBNE35tCon/app/)
#    envSet(DBIWSURLINT, http://dbdata0vm.fnal.gov:8116/LBNE35tCon/app/)
#    envSet(DBIWSURLPUT, http://dbdata0vm.fnal.gov:8117/LBNE35tCon/app/)
#    envSet(DBIQEURL, http://dbdata0vm.fnal.gov:8122/QE/dune35t/prod/app/SQ/)
#    envSet(DBIHOST, ifdbprod.fnal.gov)
#    envSet(DBINAME, dune35t_prod)
#    envSet(DBIPORT, 5442)
#    envSet(DBIUSER, dune_reader)
#    envSet(DBIPWDFILE, ~jpaley/dune/db/proddbpwd)
    envSet(DBIQEURL, http://dbdata0vm.fnal.gov:9090/QE/dune)
    envSet(DBIUSER, pdunesp_reader)
    envSet(DBIHOST, ifdbprod.fnal.gov)
    envSet(DBIWSURL, http://dbdata0vm.fnal.gov:9090/dune_con_prod/app/)
    envSet(DBINAME, pdunesp_prod)
    envSet(DBIWSURLPUT, http://dbdata0vm.fnal.gov:9090/dune_con_prod/app/)
    envSet(DBIPORT, 5451)
    envSet(DBIWSURLINT, http://dbdata0vm.fnal.gov:9090/dune_con_prod/app/)
table_fragment_end


# With "product  version" table below, we now define depdendencies

# Add the dependent product and version

product          version
<<<<<<< HEAD
larsoft          v08_31_00
artdaq_core	 v3_04_20
duneutil         v08_31_00	-	optional
lbne_raw_data 	 v1_04_37
=======
larsoft          v08_30_02
artdaq_core	 v3_05_02
duneutil         v08_29_00	-	optional
lbne_raw_data 	 v1_04_36
>>>>>>> 03e01295
dune_pardata	 v01_52_00
genie_xsec       v3_00_04a       -       optional
genie_phyopt     v3_00_04
cetbuildtools	 v7_12_01	-	only_for_build
dune_raw_data    v1_17_36
#caffe            DISCONTINUED   -       optional
nusystematics    v00_06_01
systematicstools v00_04_01
dune_oslibs      v1_0_0         -       optional
end_product_list


# We now define allowed qualifiers and the corresponding qualifiers for the depdencies.
# Make a table by adding columns before "notes".
# e15  - with gcc 6.4.0 and -std=c++14
qualifier	larsoft		duneutil	artdaq_core	 lbne_raw_data	dune_pardata    genie_xsec              genie_phyopt     dune_raw_data	        nusystematics       systematicstools    dune_oslibs  notes
c2:py3:debug	c2:py3:debug	c2:py3:debug	c2:py3:s91:debug     c2:py3:nu:s91:debug	-nq-    G1810a0211a:k250:e1000  dkcharmtau       c2:py3:nu:s91:debug         c2:py3:debug            c2:py3:debug             -nq-
c2:py3:prof	c2:py3:prof		c2:py3:prof		c2:py3:s91:prof	 c2:py3:nu:s91:prof		-nq-    G1810a0211a:k250:e1000  dkcharmtau       c2:py3:nu:s91:prof          c2:py3:prof             c2:py3:prof              -nq-
e17:py3:debug	e17:py3:debug	e17:py3:debug	e17:py3:s91:debug    e17:py3:nu:s91:debug	-nq-    G1810a0211a:k250:e1000  dkcharmtau       e17:py3:nu:s91:debug        e17:py3:debug           e17:py3:debug            -nq-
e17:py3:prof	e17:py3:prof	e17:py3:prof	e17:py3:s91:prof	 e17:py3:nu:s91:prof	-nq-    G1810a0211a:k250:e1000  dkcharmtau       e17:py3:nu:s91:prof         e17:py3:prof            e17:py3:prof             -nq-
c2:debug	c2:debug	c2:debug	c2:s91:debug     c2:nu:s91:debug	-nq-    G1810a0211a:k250:e1000  dkcharmtau       c2:nu:s91:debug         c2:debug            c2:debug             -nq-
c2:prof		c2:prof		c2:prof		c2:s91:prof	 c2:nu:s91:prof		-nq-    G1810a0211a:k250:e1000  dkcharmtau       c2:nu:s91:prof          c2:prof             c2:prof              -nq-
e17:debug	e17:debug	e17:debug	e17:s91:debug    e17:nu:s91:debug	-nq-    G1810a0211a:k250:e1000  dkcharmtau       e17:nu:s91:debug        e17:debug           e17:debug            -nq-
e17:prof	e17:prof	e17:prof	e17:s91:prof	 e17:nu:s91:prof	-nq-    G1810a0211a:k250:e1000  dkcharmtau       e17:nu:s91:prof         e17:prof            e17:prof             -nq-
end_qualifier_list

# Preserve tabs and formatting in emacs and vi / vim:

### Local Variables:
### tab-width: 8
### End:<|MERGE_RESOLUTION|>--- conflicted
+++ resolved
@@ -60,17 +60,10 @@
 # Add the dependent product and version
 
 product          version
-<<<<<<< HEAD
 larsoft          v08_31_00
-artdaq_core	 v3_04_20
+artdaq_core	 v3_05_02
 duneutil         v08_31_00	-	optional
 lbne_raw_data 	 v1_04_37
-=======
-larsoft          v08_30_02
-artdaq_core	 v3_05_02
-duneutil         v08_29_00	-	optional
-lbne_raw_data 	 v1_04_36
->>>>>>> 03e01295
 dune_pardata	 v01_52_00
 genie_xsec       v3_00_04a       -       optional
 genie_phyopt     v3_00_04
