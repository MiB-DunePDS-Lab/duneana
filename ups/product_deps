--- conflicted
+++ resolved
@@ -3,11 +3,7 @@
 # The *parent* line must the first non-commented line and defines this product and version
 # The version must be of the form vxx_yy_zz (e.g. v01_02_03).
 
-<<<<<<< HEAD
 parent dunetpc v08_00_00_rc1
-=======
-parent dunetpc v07_12_00
->>>>>>> 877c12b3
 
 defaultqual e17
 
@@ -61,15 +57,9 @@
 # Add the dependent product and version
 
 product          version
-<<<<<<< HEAD
 larsoft          v08_00_00_rc1
 artdaq_core	 v3_04_01
 duneutil         v08_00_00_rc1	-	optional
-=======
-larsoft          v07_12_00
-artdaq_core	 v3_04_01
-duneutil         v07_12_00	-	optional
->>>>>>> 877c12b3
 lbne_raw_data 	 v1_04_27
 dune_pardata	 v01_39_00
 genie_xsec       v2_12_10        -       optional
@@ -77,13 +67,8 @@
 cetbuildtools	 v7_04_00	-	only_for_build
 dune_raw_data    v1_17_25
 caffe            v1_0k           -       optional
-<<<<<<< HEAD
 nusystematics    v08_00_00_rc1
 systematicstools v08_00_00_rc0
-=======
-nusystematics    v00_01_03
-systematicstools v00_01_01
->>>>>>> 877c12b3
 end_product_list
 
 
