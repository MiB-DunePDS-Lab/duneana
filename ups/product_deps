# This @product_deps@ file defines dependencies for this package.

# The *parent* line must the first non-commented line and defines this product and version
# The version must be of the form vxx_yy_zz (e.g. v01_02_03).

parent dunetpc v08_05_00

defaultqual e17

# These optional lines define where headers, libraries, and executables go and should
# be used only if your product does not conform to the defaults.
# Format: directory_type directory_path directory_name
#   where directory_type is one of incdir, libdir, or bindir
#   where directory_path is one of product_dir, fq_dir and -
# Defaults:
# incdir  product_dir  include
# fcldir  product_dir  fcl
# libdir  fq_dir       lib
# bindir  fq_dir       bin
#
fcldir  product_dir job
gdmldir product_dir gdml
fwdir  product_dir config_data

# table fragment to set FW_SEARCH_PATH needed
# to find gdml files:
table_fragment_begin
    pathPrepend(FW_SEARCH_PATH, ${DUNETPC_DIR}/scripts)
    pathPrepend(FW_SEARCH_PATH, ${DUNETPC_DIR}/gdml)
    pathPrepend(FW_SEARCH_PATH, ${DUNE_PARDATA_DIR}/FieldResponse)
    # Add StashCache to the FW_SEARCH_PATH
    pathPrepend(FW_SEARCH_PATH, /cvmfs/dune.osgstorage.org/pnfs/fnal.gov/usr/dune/persistent/stash/)
    pathPrepend(FHICL_FILE_PATH, .:./job)
    # WireCellData
    envSet(WIRECELL_PATH, ${DUNE_PARDATA_DIR}/WireCellData)
    pathPrepend(WIRECELL_PATH, ${UPS_PROD_DIR}/wire-cell-cfg)
#    envSet(DBIWSPWDFILE, /dune/experts/path/to/proddbpwd/for/writes)
#    envSet(DBIWSURL, http://dbdata0vm.fnal.gov:8116/LBNE35tCon/app/)
#    envSet(DBIWSURLINT, http://dbdata0vm.fnal.gov:8116/LBNE35tCon/app/)
#    envSet(DBIWSURLPUT, http://dbdata0vm.fnal.gov:8117/LBNE35tCon/app/)
#    envSet(DBIQEURL, http://dbdata0vm.fnal.gov:8122/QE/dune35t/prod/app/SQ/)
#    envSet(DBIHOST, ifdbprod.fnal.gov)
#    envSet(DBINAME, dune35t_prod)
#    envSet(DBIPORT, 5442)
#    envSet(DBIUSER, dune_reader)
#    envSet(DBIPWDFILE, ~jpaley/dune/db/proddbpwd)
    envSet(DBIQEURL, http://dbdata0vm.fnal.gov:9090/QE/dune)
    envSet(DBIUSER, pdunesp_reader)
    envSet(DBIHOST, ifdbprod.fnal.gov)
    envSet(DBIWSURL, http://dbdata0vm.fnal.gov:9090/dune_con_prod/app/)
    envSet(DBINAME, pdunesp_prod)
    envSet(DBIWSURLPUT, http://dbdata0vm.fnal.gov:9090/dune_con_prod/app/)
    envSet(DBIPORT, 5451)
    envSet(DBIWSURLINT, http://dbdata0vm.fnal.gov:9090/dune_con_prod/app/)
table_fragment_end


# With "product  version" table below, we now define depdendencies

# Add the dependent product and version

product          version
larsoft          v08_05_00
artdaq_core	 v3_04_06
duneutil         v08_05_00	-	optional
lbne_raw_data 	 v1_04_28
dune_pardata	 v01_41_00
genie_xsec       v2_12_10        -       optional
genie_phyopt     v2_12_10
cetbuildtools	 v7_06_03	-	only_for_build
dune_raw_data    v1_17_27
caffe            v1_0k           -       optional
<<<<<<< HEAD
nusystematics    v00_02_02
systematicstools v00_02_00
dune_oslibs      v1_0_0
=======
nusystematics    v00_02_03
systematicstools v00_02_01
>>>>>>> e86a90e7
end_product_list


# We now define allowed qualifiers and the corresponding qualifiers for the depdencies.
# Make a table by adding columns before "notes".
# e15  - with gcc 6.4.0 and -std=c++14
<<<<<<< HEAD
qualifier	larsoft		duneutil	artdaq_core	 lbne_raw_data	dune_pardata    genie_xsec              genie_phyopt     caffe          dune_raw_data	        nusystematics       systematicstools    dune_oslibs  notes
c2:debug	c2:debug	c2:debug	c2:s69:debug     c2:nu:s69:debug	-nq-    DefaultPlusValenciaMEC  dkcharmtau       c2:debug  	c2:nu:s69:debug         c2:debug            c2:debug             -nq-
c2:opt		c2:opt		c2:opt		c2:s69:opt	 c2:nu:s69:prof		-nq-    DefaultPlusValenciaMEC  dkcharmtau       c2:prof   	c2:nu:s69:prof          c2:prof             c2:prof              -nq-
c2:prof		c2:prof		c2:prof		c2:s69:prof	 c2:nu:s69:prof		-nq-    DefaultPlusValenciaMEC  dkcharmtau       c2:prof   	c2:nu:s69:prof          c2:prof             c2:prof              -nq-
e17:debug	e17:debug	e17:debug	e17:s69:debug    e17:nu:s69:debug	-nq-    DefaultPlusValenciaMEC  dkcharmtau       e17:debug  	e17:nu:s69:debug        e17:debug           e17:debug            -nq-
e17:opt		e17:opt		e17:opt		e17:s69:opt	 e17:nu:s69:prof	-nq-    DefaultPlusValenciaMEC  dkcharmtau       e17:prof   	e17:nu:s69:prof         e17:prof            e17:prof             -nq-
e17:prof	e17:prof	e17:prof	e17:s69:prof	 e17:nu:s69:prof	-nq-    DefaultPlusValenciaMEC  dkcharmtau       e17:prof   	e17:nu:s69:prof         e17:prof            e17:prof             -nq-
=======
qualifier	larsoft		duneutil	artdaq_core	 lbne_raw_data	dune_pardata    genie_xsec              genie_phyopt     caffe          dune_raw_data	        nusystematics       systematicstools      notes
c2:debug	c2:debug	c2:debug	c2:s71:debug     c2:nu:s71:debug	-nq-    DefaultPlusValenciaMEC  dkcharmtau       c2:debug  	c2:nu:s71:debug         c2:debug            c2:debug
c2:opt		c2:opt		c2:opt		c2:s71:opt	 c2:nu:s71:prof		-nq-    DefaultPlusValenciaMEC  dkcharmtau       c2:prof   	c2:nu:s71:prof          c2:prof             c2:prof
c2:prof		c2:prof		c2:prof		c2:s71:prof	 c2:nu:s71:prof		-nq-    DefaultPlusValenciaMEC  dkcharmtau       c2:prof   	c2:nu:s71:prof          c2:prof             c2:prof
e17:debug	e17:debug	e17:debug	e17:s71:debug    e17:nu:s71:debug	-nq-    DefaultPlusValenciaMEC  dkcharmtau       e17:debug  	e17:nu:s71:debug        e17:debug           e17:debug
e17:opt		e17:opt		e17:opt		e17:s71:opt	 e17:nu:s71:prof	-nq-    DefaultPlusValenciaMEC  dkcharmtau       e17:prof   	e17:nu:s71:prof         e17:prof            e17:prof
e17:prof	e17:prof	e17:prof	e17:s71:prof	 e17:nu:s71:prof	-nq-    DefaultPlusValenciaMEC  dkcharmtau       e17:prof   	e17:nu:s71:prof         e17:prof            e17:prof
>>>>>>> e86a90e7
end_qualifier_list

# Preserve tabs and formatting in emacs and vi / vim:

### Local Variables:
### tab-width: 8
### End:<|MERGE_RESOLUTION|>--- conflicted
+++ resolved
@@ -3,7 +3,7 @@
 # The *parent* line must the first non-commented line and defines this product and version
 # The version must be of the form vxx_yy_zz (e.g. v01_02_03).
 
-parent dunetpc v08_05_00
+parent dunetpc v08_03_00
 
 defaultqual e17
 
@@ -63,44 +63,29 @@
 larsoft          v08_05_00
 artdaq_core	 v3_04_06
 duneutil         v08_05_00	-	optional
-lbne_raw_data 	 v1_04_28
+lbne_raw_data 	 v1_04_29
 dune_pardata	 v01_41_00
 genie_xsec       v2_12_10        -       optional
 genie_phyopt     v2_12_10
 cetbuildtools	 v7_06_03	-	only_for_build
-dune_raw_data    v1_17_27
+dune_raw_data    v1_17_28
 caffe            v1_0k           -       optional
-<<<<<<< HEAD
-nusystematics    v00_02_02
-systematicstools v00_02_00
-dune_oslibs      v1_0_0
-=======
 nusystematics    v00_02_03
 systematicstools v00_02_01
->>>>>>> e86a90e7
+dune_oslibs      v1_0_0
 end_product_list
 
 
 # We now define allowed qualifiers and the corresponding qualifiers for the depdencies.
 # Make a table by adding columns before "notes".
 # e15  - with gcc 6.4.0 and -std=c++14
-<<<<<<< HEAD
 qualifier	larsoft		duneutil	artdaq_core	 lbne_raw_data	dune_pardata    genie_xsec              genie_phyopt     caffe          dune_raw_data	        nusystematics       systematicstools    dune_oslibs  notes
-c2:debug	c2:debug	c2:debug	c2:s69:debug     c2:nu:s69:debug	-nq-    DefaultPlusValenciaMEC  dkcharmtau       c2:debug  	c2:nu:s69:debug         c2:debug            c2:debug             -nq-
-c2:opt		c2:opt		c2:opt		c2:s69:opt	 c2:nu:s69:prof		-nq-    DefaultPlusValenciaMEC  dkcharmtau       c2:prof   	c2:nu:s69:prof          c2:prof             c2:prof              -nq-
-c2:prof		c2:prof		c2:prof		c2:s69:prof	 c2:nu:s69:prof		-nq-    DefaultPlusValenciaMEC  dkcharmtau       c2:prof   	c2:nu:s69:prof          c2:prof             c2:prof              -nq-
-e17:debug	e17:debug	e17:debug	e17:s69:debug    e17:nu:s69:debug	-nq-    DefaultPlusValenciaMEC  dkcharmtau       e17:debug  	e17:nu:s69:debug        e17:debug           e17:debug            -nq-
-e17:opt		e17:opt		e17:opt		e17:s69:opt	 e17:nu:s69:prof	-nq-    DefaultPlusValenciaMEC  dkcharmtau       e17:prof   	e17:nu:s69:prof         e17:prof            e17:prof             -nq-
-e17:prof	e17:prof	e17:prof	e17:s69:prof	 e17:nu:s69:prof	-nq-    DefaultPlusValenciaMEC  dkcharmtau       e17:prof   	e17:nu:s69:prof         e17:prof            e17:prof             -nq-
-=======
-qualifier	larsoft		duneutil	artdaq_core	 lbne_raw_data	dune_pardata    genie_xsec              genie_phyopt     caffe          dune_raw_data	        nusystematics       systematicstools      notes
-c2:debug	c2:debug	c2:debug	c2:s71:debug     c2:nu:s71:debug	-nq-    DefaultPlusValenciaMEC  dkcharmtau       c2:debug  	c2:nu:s71:debug         c2:debug            c2:debug
-c2:opt		c2:opt		c2:opt		c2:s71:opt	 c2:nu:s71:prof		-nq-    DefaultPlusValenciaMEC  dkcharmtau       c2:prof   	c2:nu:s71:prof          c2:prof             c2:prof
-c2:prof		c2:prof		c2:prof		c2:s71:prof	 c2:nu:s71:prof		-nq-    DefaultPlusValenciaMEC  dkcharmtau       c2:prof   	c2:nu:s71:prof          c2:prof             c2:prof
-e17:debug	e17:debug	e17:debug	e17:s71:debug    e17:nu:s71:debug	-nq-    DefaultPlusValenciaMEC  dkcharmtau       e17:debug  	e17:nu:s71:debug        e17:debug           e17:debug
-e17:opt		e17:opt		e17:opt		e17:s71:opt	 e17:nu:s71:prof	-nq-    DefaultPlusValenciaMEC  dkcharmtau       e17:prof   	e17:nu:s71:prof         e17:prof            e17:prof
-e17:prof	e17:prof	e17:prof	e17:s71:prof	 e17:nu:s71:prof	-nq-    DefaultPlusValenciaMEC  dkcharmtau       e17:prof   	e17:nu:s71:prof         e17:prof            e17:prof
->>>>>>> e86a90e7
+c2:debug	c2:debug	c2:debug	c2:s71:debug     c2:nu:s71:debug	-nq-    DefaultPlusValenciaMEC  dkcharmtau       c2:debug  	c2:nu:s71:debug         c2:debug            c2:debug             -nq-
+c2:opt		c2:opt		c2:opt		c2:s71:opt	 c2:nu:s71:prof		-nq-    DefaultPlusValenciaMEC  dkcharmtau       c2:prof   	c2:nu:s71:prof          c2:prof             c2:prof              -nq-
+c2:prof		c2:prof		c2:prof		c2:s71:prof	 c2:nu:s71:prof		-nq-    DefaultPlusValenciaMEC  dkcharmtau       c2:prof   	c2:nu:s71:prof          c2:prof             c2:prof              -nq-
+e17:debug	e17:debug	e17:debug	e17:s71:debug    e17:nu:s71:debug	-nq-    DefaultPlusValenciaMEC  dkcharmtau       e17:debug  	e17:nu:s71:debug        e17:debug           e17:debug            -nq-
+e17:opt		e17:opt		e17:opt		e17:s71:opt	 e17:nu:s71:prof	-nq-    DefaultPlusValenciaMEC  dkcharmtau       e17:prof   	e17:nu:s71:prof         e17:prof            e17:prof             -nq-
+e17:prof	e17:prof	e17:prof	e17:s71:prof	 e17:nu:s71:prof	-nq-    DefaultPlusValenciaMEC  dkcharmtau       e17:prof   	e17:nu:s71:prof         e17:prof            e17:prof             -nq-
 end_qualifier_list
 
 # Preserve tabs and formatting in emacs and vi / vim:
