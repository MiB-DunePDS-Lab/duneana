# This @product_deps@ file defines dependencies for this package.

# The *parent* line must the first non-commented line and defines this product and version
# The version must be of the form vxx_yy_zz (e.g. v01_02_03).
<<<<<<< HEAD
parent dunetpc v06_72_00
=======
parent dunetpc v06_72_00_rc0
>>>>>>> d6b7b1e4
defaultqual e15

# These optional lines define where headers, libraries, and executables go and should
# be used only if your product does not conform to the defaults.
# Format: directory_type directory_path directory_name
#   where directory_type is one of incdir, libdir, or bindir
#   where directory_path is one of product_dir, fq_dir and -
# Defaults:
# incdir  product_dir  include
# fcldir  product_dir  fcl
# libdir  fq_dir       lib
# bindir  fq_dir       bin
#
fcldir  product_dir job
gdmldir product_dir gdml
fwdir  product_dir config_data

# table fragment to set FW_SEARCH_PATH needed
# to find gdml files:
table_fragment_begin
    pathPrepend(FW_SEARCH_PATH, ${DUNETPC_DIR}/scripts)
    pathPrepend(FW_SEARCH_PATH, ${DUNETPC_DIR}/gdml)
    pathPrepend(FW_SEARCH_PATH, ${DUNE_PARDATA_DIR}/FieldResponse)
    pathPrepend(FHICL_FILE_PATH, .:./job)
    envSet(DBIWSPWDFILE, /dune/experts/path/to/proddbpwd/for/writes)
    envSet(DBIWSURL, http://dbdata0vm.fnal.gov:8116/LBNE35tCon/app/)
    envSet(DBIWSURLINT, http://dbdata0vm.fnal.gov:8116/LBNE35tCon/app/)
    envSet(DBIWSURLPUT, http://dbdata0vm.fnal.gov:8117/LBNE35tCon/app/)
    envSet(DBIQEURL, http://dbdata0vm.fnal.gov:8122/QE/dune35t/prod/app/SQ/)
    envSet(DBIHOST, ifdbprod.fnal.gov)
    envSet(DBINAME, dune35t_prod)
    envSet(DBIPORT, 5442)
    envSet(DBIUSER, dune_reader)
    envSet(DBIPWDFILE, ~jpaley/dune/db/proddbpwd)
table_fragment_end


# With "product  version" table below, we now define depdendencies

# Add the dependent product and version

product          version
<<<<<<< HEAD
larsoft         v06_72_00
artdaq_core	v3_01_06
duneutil        v06_72_00	-	optional
=======
larsoft         v06_72_00_rc0
artdaq_core	v3_01_06
duneutil        v06_72_00_rc0	-	optional
>>>>>>> d6b7b1e4
lbne_raw_data 	v1_04_23
dune_pardata	v01_28_00
genie_xsec      v2_12_10
genie_phyopt    v2_12_10
cetbuildtools	v7_02_01	-	only_for_build
dune_raw_data   v1_17_04
caffe           v1_0h           -       optional
end_product_list


# We now define allowed qualifiers and the corresponding qualifiers for the depdencies.
# Make a table by adding columns before "notes".
# e15  - with gcc 6.4.0 and -std=c++14
qualifier	larsoft		duneutil	artdaq_core	 lbne_raw_data	dune_pardata    genie_xsec              genie_phyopt     caffe          dune_raw_data	        notes
c2:debug	c2:debug	c2:debug	c2:s65:debug     c2:nu:s65:debug	-nq-    DefaultPlusMECWithNC    dkcharmtau       c2:debug  	c2:nu:s65:debug
c2:opt		c2:opt		c2:opt		c2:s65:opt	 c2:nu:s65:prof		-nq-    DefaultPlusMECWithNC    dkcharmtau       c2:prof   	c2:nu:s65:prof
c2:prof		c2:prof		c2:prof		c2:s65:prof	 c2:nu:s65:prof		-nq-    DefaultPlusMECWithNC    dkcharmtau       c2:prof   	c2:nu:s65:prof
e15:debug	e15:debug	e15:debug	e15:s65:debug    e15:nu:s65:debug	-nq-    DefaultPlusMECWithNC    dkcharmtau       e15:debug  	e15:nu:s65:debug
e15:opt		e15:opt		e15:opt		e15:s65:opt	 e15:nu:s65:prof	-nq-    DefaultPlusMECWithNC    dkcharmtau       e15:prof   	e15:nu:s65:prof
e15:prof	e15:prof	e15:prof	e15:s65:prof	 e15:nu:s65:prof	-nq-    DefaultPlusMECWithNC    dkcharmtau       e15:prof   	e15:nu:s65:prof
end_qualifier_list

# Preserve tabs and formatting in emacs and vi / vim:

### Local Variables:
### tab-width: 8
### End:<|MERGE_RESOLUTION|>--- conflicted
+++ resolved
@@ -2,11 +2,7 @@
 
 # The *parent* line must the first non-commented line and defines this product and version
 # The version must be of the form vxx_yy_zz (e.g. v01_02_03).
-<<<<<<< HEAD
 parent dunetpc v06_72_00
-=======
-parent dunetpc v06_72_00_rc0
->>>>>>> d6b7b1e4
 defaultqual e15
 
 # These optional lines define where headers, libraries, and executables go and should
@@ -49,15 +45,9 @@
 # Add the dependent product and version
 
 product          version
-<<<<<<< HEAD
 larsoft         v06_72_00
 artdaq_core	v3_01_06
 duneutil        v06_72_00	-	optional
-=======
-larsoft         v06_72_00_rc0
-artdaq_core	v3_01_06
-duneutil        v06_72_00_rc0	-	optional
->>>>>>> d6b7b1e4
 lbne_raw_data 	v1_04_23
 dune_pardata	v01_28_00
 genie_xsec      v2_12_10
